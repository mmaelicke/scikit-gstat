import unittest
import os
import pickle

import numpy as np
import pandas as pd
from numpy.testing import assert_array_almost_equal
import matplotlib.pyplot as plt

try:
    import plotly.graph_objects as go
    PLOTLY_FOUND = True
except ImportError:
    print('No plotly installed. Skip plot tests')
    PLOTLY_FOUND = False

from skgstat import Variogram
from skgstat import OrdinaryKriging
from skgstat import estimators
from skgstat import plotting


class TestSpatiallyCorrelatedData(unittest.TestCase):
    def setUp(self):
        # Generate some random but spatially correlated data
        # with a range of ~20
        
        np.random.seed(42)
        c = np.random.sample((50, 2)) * 60
        np.random.seed(42)
        v = np.random.normal(10, 4, 50)
        
        V = Variogram(c, v).describe()
        V["effective_range"] = 20
        OK = OrdinaryKriging(V, coordinates=c, values=v)

        self.c = np.random.sample((500, 2)) * 60
        self.v = OK.transform(self.c)

        self.c = self.c[~np.isnan(self.v),:]
        self.v = self.v[~np.isnan(self.v)]

    def test_dense_maxlag_inf(self):
        Vdense = Variogram(self.c, self.v)
        Vsparse = Variogram(self.c, self.v, maxlag=10000000)

        for x, y in zip(Vdense.parameters, Vsparse.parameters):
            self.assertAlmostEqual(x, y, places=3)
            
    def test_sparse_maxlag_50(self):
        V = Variogram(self.c, self.v, maxlag=50)

        for x, y in zip(V.parameters, [20.264, 6.478, 0]):
            self.assertAlmostEqual(x, y, places=3)
            
    def test_sparse_maxlag_30(self):
        V = Variogram(self.c, self.v, maxlag=30)

        for x, y in zip(V.parameters, [17.128, 6.068, 0]):
            self.assertAlmostEqual(x, y, places=3)


class TestVariogramInstatiation(unittest.TestCase):
    def setUp(self):
        # set up default values, whenever c and v are not important
        np.random.seed(42)
        self.c = np.random.gamma(10, 4, (30, 2))
        np.random.seed(42)
        self.v = np.random.normal(10, 4, 30)

    def test_standard_settings(self):
        V = Variogram(self.c, self.v)

        for x, y in zip(V.parameters, [7.122, 13.966, 0]):
            self.assertAlmostEqual(x, y, places=3)
            
    def test_sparse_standard_settings(self):
        V = Variogram(self.c, self.v, maxlag=10000)

        for x, y in zip(V.parameters, [7.122, 13.966, 0]):
            self.assertAlmostEqual(x, y, places=3)

    def test_input_dimensionality(self):
        c1d = np.random.normal(0, 1, 100)
        c3d = np.random.normal(0, 1, size=(100, 3))
        v = np.random.normal(10, 4, 100)

        # test 1D coords
        V = Variogram(c1d, v)
        self.assertTrue(V.dim == 1)

        # test 3D coords
        V2 = Variogram(c3d, v)
        self.assertTrue(V2.dim == 3)

    def test_pass_median_maxlag_on_instantiation(self):
        np.random.seed(1312)
        c = np.random.gamma(5, 1, (50, 2))

        np.random.seed(1312)
        v = np.random.weibull(5, 50)

        V = Variogram(c, v, maxlag='median', n_lags=4)
        bins = [0.88, 1.77, 2.65, 3.53]

        for b, e in zip(bins, V.bins):
            self.assertAlmostEqual(b, e, places=2)

    def test_pass_mean_maxlag_on_instantiation(self):
        V = Variogram(self.c, self.v, maxlag='mean', n_lags=4)

        bins = [4.23, 8.46, 12.69, 16.91]

        for b, e in zip(bins, V.bins):
            self.assertAlmostEqual(b, e, places=2)

    def test_unknown_binning_func(self):
        with self.assertRaises(ValueError) as e:
            Variogram(self.c, self.v, bin_func='notafunc')

        self.assertEqual(
            "'notafunc' is not a valid estimator for `bins`",
            str(e.exception)
        )

    def test_invalid_binning_func(self):
        with self.assertRaises(AttributeError) as e:
            V = Variogram(self.c, self.v)
            V.set_bin_func(42)
        
        self.assertTrue('of type string' in str(e.exception))

    def test_unknown_model(self):
        with self.assertRaises(ValueError) as e:
            Variogram(self.c, self.v, model='unknown')

        self.assertEqual(
            'The theoretical Variogram function unknown is not understood, please provide the function',
            str(e.exception)
        )

    def test_unsupported_n_lags(self):
        with self.assertRaises(ValueError) as e:
            Variogram(self.c, self.v, n_lags=15.7)

        self.assertEqual(
            'n_lags has to be a positive integer',
            str(e.exception)
        )

    def test_value_warning(self):
        with self.assertRaises(Warning) as w:
            Variogram(self.c, [42] * 30)
        
        self.assertEqual(
            'All input values are the same.',
            str(w.exception)
        )


class TestVariogramArguments(unittest.TestCase):
    def setUp(self):
        # set up default values, whenever c and v are not important
        np.random.seed(42)
        self.c = np.random.gamma(10, 4, (30, 2))
        np.random.seed(42)
        self.v = np.random.normal(10, 4, 30)

    def test_binning_method_setting(self):
        V = Variogram(self.c, self.v, n_lags=4)

        # lags
        even = [10.58, 21.15, 31.73, 42.3]
        uniform = [10.25, 16.21, 22.71, 42.3]

        # test even
        assert_array_almost_equal(even, V.bins, decimal=2)

        # set to uniform
        V.set_bin_func('uniform')
        assert_array_almost_equal(uniform, V.bins, decimal=2)

        # restore even
        V.bin_func = 'even'
        assert_array_almost_equal(even, V.bins, decimal=2)

    def test_binning_method_scott(self):
        V = Variogram(self.c, self.v, bin_func='scott')

        # scott should yield 11 bins here
        self.assertTrue(V.n_lags == 11)

        assert_array_almost_equal(
            V.bins,
            np.array([4.9, 8.6, 12.4, 16.1, 19.9, 23.6, 27.3, 31.1, 34.8, 38.6, 42.3]),
            decimal=1
        )

    def test_binning_method_stable(self):
        V = Variogram(self.c, self.v, bin_func='stable_entropy')

        assert_array_almost_equal(
            V.bins,
            np.array([4.3, 8.4, 12.8, 17.1, 21.4, 25.2, 29.9, 33.2, 38.5, 42.8]),
            decimal=1
        )

    def test_binning_method_stable_maxiter(self):
        # increase maxiter - the result should stay the same
        V = Variogram(self.c, self.v, bin_func='stable_entropy', binning_maxiter=20000)

        assert_array_almost_equal(
            V.bins,
            np.array([4.3, 8.4, 12.8, 17.1, 21.4, 25.2, 29.9, 33.2, 38.5, 42.8]),
            decimal=1
        )

    def test_binning_method_stable_fix_bins(self):
        # use 50 bins over the sqrt method - this should change the bins
        V = Variogram(
            self.c,
            self.v,
            bin_func='stable_entropy',
            binning_entropy_bins=50
        )

        assert_array_almost_equal(
            V.bins,
            np.array([4.2, 8.6, 12.8, 17.1, 21.2, 25.5, 29.3, 33.2, 37.4, 43.]),
            decimal=1
        )

    def test_binning_change_nlags(self):
        V = Variogram(self.c, self.v, n_lags=5)

        # 5 lags are awaited
        self.assertTrue(V.n_lags == 5)

        # switch to fd rule
        V.bin_func = 'fd'

        self.assertTrue(V.n_lags == 13)

    def test_set_bins_directly(self):
        V = Variogram(self.c, self.v, n_lags=5)

        # set bins by hand
        bins = np.array([4., 20., 21., 25., 40.])
        V.bins = bins

        # test setting
        assert_array_almost_equal(bins, V.bins, decimal=8)

        # test cov settings
        self.assertIsNone(V.cov)
        self.assertIsNone(V.cof)

    def test_binning_callable_arg(self):

        # define a custom function similar an existing string function
        def even_func(distances, n, maxlag):
            return np.linspace(0, np.min(np.nanmax(distances), maxlag), n + 1)[1:], None

        # run custom function and string function
        V = Variogram(self.c, self.v, n_lags=8, bin_func=even_func)
        V2 = Variogram(self.c, self.v, n_lags=8, bin_func='even')

        # check the binning is indeed the same
        assert np.array_equal(V.bins, V2.bins)

    def test_binning_iterable_arg(self):

        # define a custom iterable with bin edges
        custom_bins = np.linspace(5,50,5)

        # check that the bins are set according to those edges
        V = Variogram(self.c, self.v, bin_func=custom_bins)

        assert np.array_equal(V.bins, custom_bins)
        assert V.n_lags == len(custom_bins)
        assert V.maxlag == max(custom_bins)

        # check that custom bins have priority over nlags and maxlag
        V = Variogram(self.c, self.v, bin_func=custom_bins, nlags=1000)

        assert np.array_equal(V.bins, custom_bins)
        assert V.n_lags == len(custom_bins)
        assert V.maxlag == max(custom_bins)

        V = Variogram(self.c, self.v, bin_func=custom_bins, maxlag=1000)

        assert np.array_equal(V.bins, custom_bins)
        assert V.n_lags == len(custom_bins)
        assert V.maxlag == max(custom_bins)

    def test_binning_kmeans_method(self):
        V = Variogram(
            self.c,
            self.v,
            n_lags=6,
            bin_func='kmeans',
            binning_random_state=1306
        )

        assert_array_almost_equal(
            V.bins,
            np.array([2.5, 7.7, 12.9, 18.1, 23.7, 30.3]),
            decimal=1
        )

    def test_binning_ward_method(self):
        V = Variogram(self.c, self.v, n_lags=6, bin_func='ward')

        assert_array_almost_equal(
            V.bins,
            np.array([2.5,  7.1, 11.1, 16.2, 23., 30.]),
            decimal=1
        )


    def test_estimator_method_setting(self):
        """
        Only test if the estimator functions are correctly set. The
        estimator functions themselves are tested in a unittest of their own.
        """
        V = Variogram(self.c, self.v, n_lags=4)

        estimator_list = ('cressie', 'matheron', 'dowd', 'genton', 'minmax',
                      'percentile', 'entropy')

        for estimator in estimator_list:
            # set the estimator
            V.estimator = estimator
            imported_estimator = getattr(estimators, estimator)
            self.assertEqual(imported_estimator, V.estimator)

    def test_set_estimator_wrong_type(self):
        V = Variogram(self.c, self.v)

        with self.assertRaises(ValueError) as e:
            V.set_estimator(45)
        self.assertEqual(
            str(e.exception),
            'The estimator has to be a string or callable.'
        )

    def test_set_unknown_estimator(self):
        V = Variogram(self.c, self.v)

        with self.assertRaises(ValueError) as e:
            V.set_estimator('notaestimator')

        self.assertEqual(
            str(e.exception),
            'Variogram estimator notaestimator is not understood, please ' +
            'provide the function.'
        )

    def test_set_dist_func(self):
        V = Variogram([(0, 0), (4, 1), (1, 1)], [1, 2, 3], n_lags=2)

        # use Manhattan distance
        V.set_dist_function('cityblock')
        for d, v in zip([5., 2., 3.], V.distance):
            self.assertEqual(d, v)

    def test_unknown_dist_func(self):
        V = Variogram(self.c, self.v)

        with self.assertRaises(ValueError) as e:
            V.set_dist_function('notadistance')
        
        self.assertEqual(
            str(e.exception),
            'Unknown Distance Metric: notadistance'
        )

    def test_wrong_dist_func_input(self):
        V = Variogram(self.c, self.v)

        with self.assertRaises(ValueError) as e:
            V.set_dist_function(55)
            
        self.assertEqual(
            str(e.exception),
            'Input not supported. Pass a string or callable.'
        )

    def test_callable_dist_function(self):
        V = Variogram([(0, 0), (4, 1), (1, 1)], [1, 2, 3], n_lags=2)

        def dfunc(u, v):
            return 1

        V.set_dist_function(dfunc)

        # test
        self.assertEqual(V.dist_function, dfunc)
        self.assertTrue((V.distance==1).all())
        self.assertEqual(V.distance_matrix.shape, (3, 3))

    @staticmethod
    def disabled_test_direct_dist_setting():
        # Distance can no longer be explicitly set
        # it would require setting the whole MetricSpace, with a
        # non-sparse diagonal matrix
        
        V = Variogram([(0, 0), (4, 1), (1, 1)], [1, 2, 3], n_lags=2)

        V.distance = np.array([0, 0, 100])

        assert_array_almost_equal(V.distance, [0, 0, 100], decimal=0)

    def test_maxlag_setting_as_max_ratio(self):
        V = Variogram(self.c, self.v)

        # set maxlag to 60% of maximum distance
        V.maxlag = 0.6
        self.assertEqual(V.maxlag, np.max(V.distance) * 0.6)
        self.assertAlmostEqual(V.maxlag, 25.38, places=2)

    def test_maxlag_custom_value(self):
        V = Variogram(self.c, self.v)

        V.maxlag = 33.3
        self.assertAlmostEqual(V.maxlag, 33.3, places=1)

    def test_use_nugget_setting(self):
        V = Variogram(self.c, self.v, normalize=True)

        # test the property and setter
        self.assertEqual(V.use_nugget, False)
        self.assertEqual(V.describe()['nugget'], 0)

        # set the nugget
        V.use_nugget = True
        self.assertEqual(V.use_nugget, True)
        self.assertEqual(V._use_nugget, True)
        self.assertAlmostEqual(
            V.describe()['normalized_nugget'],
            291.28,
            places=2
        )

    def test_use_nugget_exception(self):
        with self.assertRaises(ValueError) as e:
            Variogram(self.c, self.v, use_nugget=42)

        self.assertEqual(
            str(e.exception),
            'use_nugget has to be of type bool.'
        )

    def test_n_lags_change(self):
        V = Variogram(self.c, self.v, n_lags=10)

        self.assertEqual(len(V.bins), 10)
        V.n_lags = 5
        self.assertEqual(len(V.bins), 5)

    def test_n_lags_exception(self):
        for arg in [15.5, -5]:
            with self.assertRaises(ValueError) as e:
                Variogram(self.c, self.v, n_lags=arg)

            self.assertEqual(
                str(e.exception),
                'n_lags has to be a positive integer'
            )

    def test_n_lags_not_implemented(self):
        with self.assertRaises(NotImplementedError):
            Variogram(self.c, self.v, n_lags='auto')

    def test_set_values(self):
        V = Variogram(self.c, self.v)

        # create a new array of same length
        _old_vals = V.values
        new_vals = np.random.normal(10, 2, size=len(_old_vals))

        V.values = new_vals

        # values.setter will call set_values
        assert_array_almost_equal(V.values, new_vals, decimal=4)

    def test_value_matrix(self):
        vals = np.array([1, 2, 3, 4])
        mat = np.asarray([[0, 1, 2, 3], [1, 0, 1, 2],[2, 1, 0, 1], [3, 2, 1, 0]], dtype=int)

        V = Variogram(self.c[:4], vals)

        assert_array_almost_equal(V.value_matrix, mat, decimal=1)

    def _test_normalize_setter(self):
        # TODO: I should fix this behavior
        V = Variogram(self.c, self.v, normalize=False)

        # make sure biggest bin larger than 1.0
        self.assertGreater(np.max(V.bins), 1.0)

        # normalize
        V.normalize = True

        # now, biggest bin should be almost or exactly 1.0
        self.assertLessEqual(np.max(V.bins), 1.0)

    def test_distance_matrix(self):
        coor = [[0, 0], [1, 0], [0, 1], [1, 1]]
        vals = [0, 1, 2, 3]
        dist_mat = np.asarray([
            [0, 1, 1, 1.414],
            [1, 0, 1.414, 1],
            [1, 1.414, 0, 1],
            [1.414, 1, 1, 0]
        ])

        V = Variogram(coor, vals)

        assert_array_almost_equal(V.distance_matrix, dist_mat, decimal=3)

    def test_entropy_as_estimator(self):
        """
        Note: This unittest will change in future, as soon as the
        bin edges for Entropy calculation can be set on instantiation

        """
        V = Variogram(self.c, self.v, estimator='entropy', n_lags=10)

        assert_array_almost_equal(
            V.experimental,
            [2.97, 3.3, 3.45, 2.95, 3.33, 3.28, 3.31, 3.44, 2.65, 1.01],
            decimal=2
        )

    def test_metric_space_property(self):
        """
        Test that the MetricSpace is correctly returned
        """
        V = Variogram(self.c, self.v)

        # get the metric space through property
        mc = V.metric_space

        # assert the coords are actually the same
        assert_array_almost_equal(
            mc.coords,
            V.coordinates,
            decimal=5
        )

    def test_metric_space_readonly(self):
        """
        Verify that metric_space is a read-only property.
        """
        V = Variogram(self.c, self.v)

        with self.assertRaises(AttributeError) as e:
            V.metric_space = self.c

            self.assertTrue('read-only' in str(e.exception))

<<<<<<< HEAD
    def test_nofit(self):
        """
        Verify that providing no fitting method skips the fitting procedure
        """
        V = Variogram(self.c, self.v, fit_method=None)

        assert V.fit_method is None
        assert V.cov is None
        assert V.cof is None

=======
    def test_get_bin_count(self):

        V = Variogram(self.c, self.v)

        # check type
        assert isinstance(V.bin_count, np.ndarray)

        # check against real bin count
        assert np.array_equal(V.bin_count, np.array([22, 54, 87, 65, 77, 47, 46, 24, 10,  2]))

        # check property gets updated
        old_bin_count = V.bin_count

        # when setting binning function
        V.bin_func = 'uniform'
        assert not np.array_equal(V.bin_count, old_bin_count)

        # when setting maxlag
        old_bin_count = V.bin_count
        V.maxlag = 25
        assert not np.array_equal(V.bin_count, old_bin_count)

        # when setting nlags
        V.n_lags = 5
        assert len(V.bin_count) == 5
>>>>>>> f52b6222

class TestVariogramFittingProcedure(unittest.TestCase):
    def setUp(self):
        np.random.seed(1337)
        self.c = np.random.gamma(10, 8, (50, 3))
        np.random.seed(1337)
        self.v = np.random.normal(10, 4, 50)

        # build a standard variogram to be used
        self.V = Variogram(
            self.c, self.v, n_lags=5, normalize=False, use_nugget=True
        )

    def test_fit_sigma_is_None(self):
        self.V.fit_sigma = None

        self.assertIsNone(self.V.fit_sigma)

    def test_fit_sigma_explicit(self):
        sigs = [.8, .5, 2., 2., 5.]
        self.V.fit_sigma = sigs

        for x, y in zip(sigs, self.V.fit_sigma):
            self.assertEqual(x, y)

    def test_fit_sigma_raises_AttributeError(self):
        self.V.fit_sigma = (0, 1, 2)

        with self.assertRaises(AttributeError) as e:
            self.V.fit_sigma
        
        self.assertTrue(
            'len(fit_sigma)' in str(e.exception)
        )

    def test_fit_sigma_raises_ValueError(self):
        self.V.fit_sigma = 'notAnFunction'

        with self.assertRaises(ValueError) as e:
            self.V.fit_sigma

        self.assertTrue(
            "fit_sigma is not understood." in str(e.exception)
        )

    def test_fit_sigma_linear(self):
        self.V.fit_sigma = 'linear'

        # test the sigmas
        sigma = self.V.fit_sigma
        for s, _s in zip(sigma, [.2, .4, .6, .8, 1.]):
            self.assertAlmostEqual(s, _s, places=8)

        # test parameters:
        self.V.fit()
        assert_array_almost_equal(
            self.V.parameters, [13., 0.3, 18.], decimal=1
        )

    def test_fit_sigma_exp(self):
        self.V.fit_sigma = 'exp'

        # test the sigmas
        sigma = self.V.fit_sigma
        for s, _s in zip(sigma, [0.0067, 0.0821, 0.1889, 0.2865, 0.3679]):
            self.assertAlmostEqual(s, _s, places=4)

        # test parameters
        assert_array_almost_equal(
            self.V.parameters, [25., 0.2, 18.5], decimal=1
        )

    def test_fit_sigma_sqrt(self):
        self.V.fit_sigma = 'sqrt'

        # test the sigmas
        assert_array_almost_equal(
            self.V.fit_sigma, [0.447, 0.632, 0.775, 0.894, 1.], decimal=3
        )

        # test the parameters
        assert_array_almost_equal(
            self.V.parameters, [19.7, 1.5,  16.4], decimal=1
        )

    def test_fit_sigma_sq(self):
        self.V.fit_sigma = 'sq'

        # test the sigmas
        assert_array_almost_equal(
            self.V.fit_sigma, [0.04, 0.16, 0.36, 0.64, 1.], decimal=2
        )

        # test the parameters
        assert_array_almost_equal(
            self.V.parameters, [5.4, 0.1,  18.5], decimal=1
        )

    def test_fit_sigma_entropy(self):
        # load data sample
        data = pd.read_csv(os.path.dirname(__file__) + '/sample.csv')
        V = Variogram(
            data[['x', 'y']].values,
            data.z.values,
            n_lags=12,
            fit_method='ml',
            fit_sigma='entropy'
        )

        assert_array_almost_equal(
            V.parameters, [65.9, 1.3, 0], decimal=1
        )

    def test_fit_sigma_on_the_fly(self):
        self.V.fit(sigma='sq')

        # test the sigmas
        assert_array_almost_equal(
            self.V.fit_sigma, [0.04, 0.16, 0.36, 0.64, 1.], decimal=2
        )

        # test the parameters
        assert_array_almost_equal(
            self.V.parameters, [5.4, 0.1,  18.5], decimal=1
        )

    def test_fit_lm(self):
        df = pd.read_csv(os.path.dirname(__file__) + '/sample.csv')
        V = Variogram(
            df[['x', 'y']],
            df.z.values,
            use_nugget=True,
            n_lags=8, fit_method='lm'
        )

        # test the parameters
        assert_array_almost_equal(
            V.parameters, [162.3, 0.5, 0.8], decimal=1
        )

    def test_fitted_model(self):
        self.V._fit_method = 'trf'
        self.V.fit_sigma = None
        fun = self.V.fitted_model

        result = np.array([12.48, 17.2, 17.2, 17.2])

        assert_array_almost_equal(
            result, list(map(fun, np.arange(0, 20, 5))),
            decimal=2
        )

    def test_unavailable_method(self):
        with self.assertRaises(AttributeError) as e:
            self.V.fit(method='unsupported')

        self.assertTrue(
            "fit_method has to be one of" in str(e.exception)
        )

    def test_implicit_run_fit_fitted_model(self):
        self.V.fit_sigma = None
        self.V._fit_method = 'trf'
        result = np.array([12.48, 17.2, 17.2, 17.2])

        # remove cof
        self.V.cof = None

        # test on fitted model
        fun = self.V.fitted_model

        assert_array_almost_equal(
            result, list(map(fun, np.arange(0, 20, 5))), decimal=2
        )

    def test_implicit_run_fit_transform(self):
        self.V.fit_sigma = None
        self.V._fit_method = 'trf'
        result = np.array([12.48, 17.2, 17.2, 17.2])

        # test on transform
        self.V.cof = None
        res = self.V.transform(np.arange(0, 20, 5))

        assert_array_almost_equal(result, res, decimal=2)

    def test_harmonize_model(self):
        # load data sample
        data = pd.read_csv(os.path.dirname(__file__) + '/sample.csv')
        V = Variogram(data[['x', 'y']].values, data.z.values)

        V.model = 'harmonize'
        x = np.linspace(0, np.max(V.bins), 10)

        assert_array_almost_equal(
            V.transform(x),
            [np.NaN, 0.57, 1.01, 1.12, 1.15, 1.15, 1.15, 1.15, 1.21, 1.65],
            decimal=2
        )

    def test_ml_default(self):
        # load data sample
        df = pd.read_csv(os.path.dirname(__file__) + '/sample.csv')
        V = Variogram(
            df[['x', 'y']],
            df.z.values,
            use_nugget=True,
            n_lags=15,
            fit_method='ml'
        )

        assert_array_almost_equal(
            V.parameters, np.array([41.18, 1.2, 0.]), decimal=2
        )

    def test_ml_sq_sigma(self):
        # load data sample
        df = pd.read_csv(os.path.dirname(__file__) + '/sample.csv')
        V = Variogram(
            df[['x', 'y']],
            df.z.values,
            use_nugget=True,
            n_lags=15,
            fit_method='ml',
            fit_sigma='sq'
        )

        assert_array_almost_equal(
            V.parameters, np.array([42.72, 1.21, 0.]), decimal=2
        )

    def test_manual_fit(self):
        V = Variogram(
            self.c,
            self.v,
            fit_method='manual',
            model='spherical',
            fit_range=10.,
            fit_sill=5.
        )

        self.assertEqual(V.parameters, [10., 5., 0.0])
    
    def test_manual_fit_change(self):
        V = Variogram(
            self.c,
            self.v,
            fit_method='trf',
            model='matern',
        )

        # switch to manual fit
        V._fit_method = 'manual'
        V.fit(range=10, sill=5, shape=3)

        self.assertEqual(V.parameters, [10., 5., 3., 0.0])

    def test_manual_raises_missing_params(self):
        with self.assertRaises(AttributeError) as e:
            Variogram(self.c, self.v, fit_method='manual')
            self.assertTrue('For manual fitting' in str(e.exception))

    def test_manual_preserve_params(self):
        V = Variogram(self.c, self.v, fit_method='trf', n_lags=8)
        params = V.parameters

        # switch fit method
        V._fit_method = 'manual'
        V.fit(sill=14)

        # expected output
        params[1] = 14.

        assert_array_almost_equal(
            V.parameters,
            params,
            decimal=1
        )      


class TestVariogramQualityMeasures(unittest.TestCase):
    def setUp(self):
        # set up default values, whenever c and v are not important
        np.random.seed(42)
        self.c = np.random.gamma(10, 4, (30, 2))
        np.random.seed(42)
        self.v = np.random.normal(10, 4, 30)

    def test_residuals(self):
        V = Variogram(self.c, self.v)
        assert_array_almost_equal(
            V.residuals,
            np.array(
                [-3.43e-08, -1.33e-01, 2.11e+00, 4.89e+00, 1.37e+00, 1.50e+00,
                 -3.83e+00, -6.89e+00, 3.54e+00, -2.55e+00]),
            decimal=2
        )

    def test_rmse(self):
        V = Variogram(self.c, self.v)

        for model, rmse in zip(
                ['spherical', 'gaussian', 'stable'],
                [3.3705, 3.3707, 3.193]
        ):
            V.set_model(model)
            self.assertAlmostEqual(V.rmse, rmse, places=4)

    def test_mean_residual(self):
        V = Variogram(self.c, self.v)

        for model, mr in zip(
            ['spherical', 'cubic', 'stable'],
            [2.6803, 2.6803, 2.6966]
        ):
            V.set_model(model)
            self.assertAlmostEqual(V.mean_residual, mr, places=4)

    def test_nrmse(self):
        V = Variogram(self.c, self.v, n_lags=15)

        for model, nrmse in zip(
            ['spherical', 'gaussian', 'stable', 'exponential'],
            [0.3536, 0.3535, 0.3361, 0.3499]
        ):
            V.set_model(model)
            self.assertAlmostEqual(V.nrmse, nrmse, places=4)

    def test_nrmse_r(self):
        V = Variogram(self.c, self.v, estimator='cressie')

        self.assertAlmostEqual(V.nrmse_r, 0.63543, places=5)

    def test_r(self):
        V = Variogram(self.c, self.v, n_lags=12, normalize=False)

        for model, r in zip(
            ('gaussian', 'exponential', 'stable'), 
            [0.39, 0.55, 0.60]
        ):
            V.set_model(model)
            self.assertAlmostEqual(V.r, r, places=2)

    def test_NS(self):
        V = Variogram(self.c, self.v, n_lags=15, normalize=False)

        for estimator, NS in zip(
            ('matheron', 'genton', 'dowd'),
            [0.0206, 0.0206, 0.0206]
        ):
            self.assertAlmostEqual(V.NS, NS, places=4)
        
    def test_mae(self):
        V = Variogram(self.c, self.v, n_lags=15)

        self.assertAlmostEqual(V.mae, 3.91, places=2)

    def test_mse(self):
        V = Variogram(self.c, self.v, n_lags=15)

        self.assertAlmostEqual(np.sqrt(V.mse), V.rmse, places=6)

    def test_update_kwargs(self):
        V = Variogram(self.c, self.v, percentile=.3)

        self.assertAlmostEqual(
            V._kwargs.get('percentile'), 0.3, places=1
        )

        # change the parameter
        V.update_kwargs(percentile=0.7)

        self.assertAlmostEqual(
            V._kwargs.get('percentile'), 0.7, places=1
        )

    def test_kwargs_setter_in_experimental(self):
        V = Variogram(self.c, self.v, estimator='percentile')

        # store with p of 50 == median
        exp = V.experimental

        V.update_kwargs(percentile=25)

        exp2 = V.experimental

        # 25% should be very different from median
        with self.assertRaises(AssertionError):
            assert_array_almost_equal(exp, exp2, decimal=2)


class TestVariogramMethods(unittest.TestCase):
    def setUp(self):
        # set up default values, whenever c and v are not important
        np.random.seed(42)
        self.c = np.random.gamma(10, 4, (30, 2))
        np.random.seed(42)
        self.v = np.random.normal(10, 4, 30)

        self.V = Variogram(self.c, self.v, normalize=False, n_lags=10)

    def test_get_empirical(self):
        bins = self.V.bins
        exp = self.V.experimental

        emp_x, emp_y = self.V.get_empirical()

        # test
        assert_array_almost_equal(bins, emp_x)
        assert_array_almost_equal(exp, emp_y)
    
    def test_get_empirical_center(self):
        V = Variogram(self.c, self.v)

        # overwrite bins
        V.bins = [4, 8, 9, 12, 15]
        emp_x, emp_y = V.get_empirical(bin_center=True)

        assert_array_almost_equal(emp_x, [2., 6., 8.5, 10.5, 13.5])

    def test_clone_method(self):
        # copy variogram
        copy = self.V.clone()

        # test against bins and experimental
        assert_array_almost_equal(copy.experimental, self.V.experimental)
        assert_array_almost_equal(copy.bins, self.V.bins)

    def test_data_no_force(self):
        lags, var = self.V.data(n=10, force=False)

        assert_array_almost_equal(
            lags,
            [0.,  4.7,  9.4, 14.1, 18.8, 23.5, 28.2, 32.9, 37.6, 42.3], 
            decimal=2
        )

        assert_array_almost_equal(
            var,
            [0., 11.82, 13.97, 13.97, 13.97, 13.97, 13.97, 13.97, 13.97, 13.97],
            decimal=2
        )

    def disabled_test_data_with_force(self):
        # Distance can no longer be explicitly set
        # it would require setting the whole MetricSpace, with a
        # non-sparse diagonal matrix
        
        # should work if _dist is corccupted
        self.V._dist = self.V._dist * 5.
        self.V.cof = None
        lags, var = self.V.data(n=10, force=True)

        assert_array_almost_equal(
            lags,
            [0., 4.7, 9.4, 14.1, 18.8, 23.5, 28.2, 32.9, 37.6, 42.3],
            decimal=2
        )

        assert_array_almost_equal(
            var,
            [0., 11.82, 13.97, 13.97, 13.97, 13.97, 13.97, 13.97, 13.97, 13.97],
            decimal=2
        )

    def test_data_normalized(self):
        V = self.V.clone()

        V.normalize = True

        lags, var = V.data(n=5, force=True)

        assert_array_almost_equal(
            lags,
            [0., 10.58, 21.15, 31.73, 42.3],
            decimal=2
        )

        assert_array_almost_equal(
            var,
            [0., 13.97, 13.97, 13.97, 13.97],
            decimal=2
        )
    
    def test_parameter_property_matern(self):
        V = self.V.clone()
        
        # test matern
        param = [42.3, 16.2, 0.1, 0.]
        V.set_model('matern')
        assert_array_almost_equal(V.parameters, param, decimal=2)
    
    def test_parameter_property_stable(self):
        V = self.V.clone()

        # test stable
        param = [42.3, 15.79, 0.45,  0.]
        V.set_model('stable')
        assert_array_almost_equal(V.parameters, param, decimal=2)


class TestVariogramPlots(unittest.TestCase):
    def setUp(self):
        # set up default values, whenever c and v are not important
        np.random.seed(42)
        self.c = np.random.gamma(10, 4, (150, 2))
        np.random.seed(42)
        self.v = np.random.normal(10, 4, 150)

    def test_main_plot(self):
        V = Variogram(self.c, self.v, n_lags=5, normalize=True)

        # build the figure
        fig = V.plot(show=False)
        ax1, ax2 = fig.axes

        # test experimental
        assert_array_almost_equal(
            [0.71, 0.83, 1., 0.88, 0.86],
            ax1.get_children()[1].get_data()[1],
            decimal=2
        )

        #  test theoretical at some locations
        assert_array_almost_equal(
            [0.16, 0.57, 0.88, 0.89],
            ax1.get_children()[2].get_data()[1][[4, 15, 30, 50]],
            decimal=2
        )

    def test_main_plot_pass_axes(self):
        V = Variogram(self.c, self.v, n_lags=5, normalize=True)

        # build the figure externally
        fig, axes = plt.subplots(1, 2)
        fig = V.plot(axes=axes, show=False)
        ax1, ax2 = fig.axes

        # test experimental
        assert_array_almost_equal(
            [0.71, 0.83, 1., 0.88, 0.86],
            ax1.get_children()[1].get_data()[1],
            decimal=2
        )

        #  test theoretical at some locations
        assert_array_almost_equal(
            [0.16, 0.57, 0.88, 0.89],
            ax1.get_children()[2].get_data()[1][[4, 15, 30, 50]],
            decimal=2
        )

    def test_main_plot_not_normalized(self):
        V = Variogram(self.c, self.v, n_lags=5, normalize=False)

        # build the figure
        fig = V.plot(show=False)
        ax1, ax2 = fig.axes

        # test experimental
        assert_array_almost_equal(
            [12.7 , 15., 17.98, 15.9, 15.39],
            ax1.get_children()[1].get_data()[1],
            decimal=2
        )

        #  test theoretical at some locations
        assert_array_almost_equal(
            [ 2.9 , 10.18, 15.86, 16.07],
            ax1.get_children()[2].get_data()[1][[4, 15, 30, 50]],
            decimal=2
        )       

    def test_main_plot_histogram(self):
        V = Variogram(self.c, self.v, n_lags=5, normalize=True)

        # build the figure
        fig = V.plot(show=False)
        childs = fig.axes[1].get_children()

        # test histogram
        for i, h in zip(range(1, 6), [5262, 4674, 1047, 142, 49]):
            self.assertEqual(childs[i].get_height(), h)

    def test_main_plot_no_histogram(self, normalize=True):
        V = Variogram(self.c, self.v, n_lags=5)

        # two axes
        fig = V.plot(show=False)
        self.assertEqual(len(fig.axes), 2)

        fig = V.plot(hist=False, show=False)
        self.assertEqual(len(fig.axes), 1)
    
    def test_location_trend(self):
        # test that the correct amount of axes is produced
        V = Variogram(self.c, self.v)

        fig = V.location_trend(show=False)

        self.assertEqual(len(fig.axes), 2)

    def test_location_trend_pass_axes(self):
        V = Variogram(self.c, self.v)

        fig, axes = plt.subplots(1, 2)
        V.location_trend(axes=axes, show=False)

        # test some random y-values
        assert_array_almost_equal(
            [9.06, 5.95, 4.34, 10.91],
            axes[0].get_children()[0].get_data()[1][[4, 16, 100, 140]],
            decimal=2
        )

    def test_location_trend_raises(self):
        V = Variogram(self.c, self.v)

        with self.assertRaises(ValueError):
            V.location_trend(axes=[0, 1, 2])

    def test_distance_difference_plot(self):
        V = Variogram(self.c, self.v, n_lags=4)

        fig = V.distance_difference_plot(show=False)
        ax = fig.axes[0]
        
        # test some scatter positions
        assert_array_almost_equal(
            [[14.77, 4.33], [30.11, 7.87], [11.32, 2.63]],
            ax.get_children()[1].get_offsets()[[5, 112, 1337]],
            decimal=2
        )

    def test_distance_difference_pass_ax(self):
        V = Variogram(self.c, self.v, n_lags=4)

        fig, ax = plt.subplots(1,1)
        V.distance_difference_plot(ax=ax, show=False)

        # test some scatter positions
        assert_array_almost_equal(
            [[14.77, 4.33], [30.11, 7.87], [11.32, 2.63]],
            ax.get_children()[1].get_offsets()[[5, 112, 1337]],
            decimal=2
        )

    def test_distance_difference_with_bins(self):
        V = Variogram(self.c, self.v, n_lags=4)

        fig1 = V.distance_difference_plot(show=False, plot_bins=False)
        fig2 = V.distance_difference_plot(show=False, plot_bins=True)

        # there should be one child less
        self.assertEqual(
            len(fig1.axes[0].get_children()),
            len(fig2.axes[0].get_children()) - 1
        )

    def test_variogram_default_describe(self):
        V = Variogram(self.c, self.v)

        desc = V.describe()
        self.assertTrue('params' in desc.keys())
        self.assertTrue('kwargs' in desc.keys())

    def test_variogram_describe_short(self):
        V = Variogram(self.c, self.v)

        desc = V.describe(short=True)
        self.assertFalse('params' in desc.keys())
        self.assertFalse('kwargs' in desc.keys())


    def test_variogram_describe_flat(self):
        V = Variogram(self.c, self.v)

        desc = V.describe(flat=True)

        # test there are no nested dicts
        self.assertTrue(all([not isinstance(v, dict) for v in desc.values()]))


class TestVariogramPlotlyPlots(unittest.TestCase):
    def setUp(self):
        # set up default values, whenever c and v are not important
        np.random.seed(42)
        self.c = np.random.gamma(10, 4, (150, 2))
        np.random.seed(42)
        self.v = np.random.normal(10, 4, 150)
        self.V = Variogram(self.c, self.v)

    def test_plotly_main_plot(self):
        if PLOTLY_FOUND:
            # switch to plotly
            plotting.backend('plotly')

            self.assertTrue(
                isinstance(self.V.plot(show=False), go.Figure)
            )

            plotting.backend('matplotlib')

    def test_plotly_scattergram(self):
        if PLOTLY_FOUND:
            # switch to plotly
            plotting.backend('plotly')

            self.assertTrue(
                isinstance(self.V.scattergram(show=False), go.Figure)
            )

            plotting.backend('matplotlib')

    def test_plotly_location_trend(self):
        if PLOTLY_FOUND:
            # switch to plotly
            plotting.backend('plotly')

            self.assertTrue(
                isinstance(self.V.location_trend(show=False), go.Figure)
            )

            plotting.backend('matplotlib')

    def test_plotly_dd_plot(self):
        if PLOTLY_FOUND:
            # switch to plotly
            plotting.backend('plotly')

            self.assertTrue(
                isinstance(self.V.distance_difference_plot(show=False), go.Figure)
            )

            plotting.backend('matplotlib')
    
    def test_undefined_backend(self):
        # force the backend into an undefined state
        import skgstat
        skgstat.__backend__ = 'not-a-backend'

        for fname in ('plot', 'scattergram', 'location_trend', 'distance_difference_plot'):
            with self.assertRaises(ValueError) as e:
                self.V.plot()

                self.assertEqual(
                    str(e.exception),
                    'The plotting backend has an undefined state.'
                )
        
        # make the backend valid again
        skgstat.__backend__ = 'matplotlib'


class TestSampling(unittest.TestCase):
    def setUp(self):
        self.data = pd.read_csv(os.path.dirname(__file__) + '/pan_sample.csv')

    def test_full_vs_full_sample(self):
        Vf = Variogram(
            self.data[['x', 'y']].values,
            self.data.z.values,
            binning_random_state=44).describe()

        Vs = Variogram(
            self.data[['x', 'y']].values,
            self.data.z.values, samples=len(self.data),
            binning_random_state=44).describe()

        self.assertAlmostEqual(Vf["normalized_effective_range"], Vs["normalized_effective_range"], delta = Vf["normalized_effective_range"] / 10)
        self.assertAlmostEqual(Vf["effective_range"], Vs["effective_range"], delta = Vf["effective_range"] / 10)
        self.assertAlmostEqual(Vf["sill"], Vs["sill"], delta = Vf["sill"] / 10)

    def test_samples(self):
        Vf = Variogram(
            self.data[['x', 'y']].values,
            self.data.z.values, samples=len(self.data),
            binning_random_state=44).describe()

        for sample_size in np.linspace(0.5, 1., 10):
            Vs = Variogram(
                self.data[['x', 'y']].values,
                self.data.z.values, samples=sample_size,
                binning_random_state=44).describe()
        
            self.assertAlmostEqual(Vf["normalized_effective_range"], Vs["normalized_effective_range"], delta = Vf["normalized_effective_range"] / 5)
            self.assertAlmostEqual(Vf["effective_range"], Vs["effective_range"], delta = Vf["effective_range"] / 5)
            self.assertAlmostEqual(Vf["sill"], Vs["sill"], delta = Vf["sill"] / 5)

       
class TestVariogramPickling(unittest.TestCase):
    def setUp(self):
        # set up default values, whenever c and v are not important
        np.random.seed(42)
        self.c = np.random.gamma(10, 4, (150, 2))
        np.random.seed(42)
        self.v = np.random.normal(10, 4, 150)

        self.V = Variogram(self.c, self.v, normalize=False)

    def test_save_load_pickle(self):
        """
        Only test if loading and saving a pickle works without error
        """
        pickle.loads(pickle.dumps(self.V))
        return True


if __name__ == '__main__':  # pragma: no cover
    import os
    os.environ['SKG_SUPRESS'] = 'TRUE'
    unittest.main()<|MERGE_RESOLUTION|>--- conflicted
+++ resolved
@@ -560,7 +560,6 @@
 
             self.assertTrue('read-only' in str(e.exception))
 
-<<<<<<< HEAD
     def test_nofit(self):
         """
         Verify that providing no fitting method skips the fitting procedure
@@ -571,7 +570,6 @@
         assert V.cov is None
         assert V.cof is None
 
-=======
     def test_get_bin_count(self):
 
         V = Variogram(self.c, self.v)
@@ -597,7 +595,6 @@
         # when setting nlags
         V.n_lags = 5
         assert len(V.bin_count) == 5
->>>>>>> f52b6222
 
 class TestVariogramFittingProcedure(unittest.TestCase):
     def setUp(self):
